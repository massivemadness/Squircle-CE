--- conflicted
+++ resolved
@@ -15,13 +15,6 @@
   ~ limitations under the License.
   -->
 <resources>
-<<<<<<< HEAD
-    <string name="git_fetch_description">Проверить обновления в удаленном репозитории</string>
-    <string name="git_pull_description">Получить изменения из удаленного репозитория</string>
-    <string name="git_commit_description">Коммит изменений в локальный репозиторий</string>
-    <string name="git_push_description">Отправить изменения в удаленный репозиторий</string>
-    <string name="git_checkout_description">Переключение или создание локальной ветки</string>
-=======
     <string name="git_checkout_dialog_button_create">Создать</string>
     <string name="git_checkout_dialog_button_checkout">Checkout</string>
     <string name="git_checkout_dialog_checkbox_new">Новая ветка</string>
@@ -29,36 +22,26 @@
     <string name="git_commit_dialog_checkbox_amend">Amend</string>
     <string name="git_push_dialog_button_push">Push</string>
     <string name="git_push_dialog_checkbox_force">Force</string>
->>>>>>> 494ca91b
     <string name="git_fetch_dialog_title">Fetch</string>
     <string name="git_fetch_dialog_message">Проверка обновлений в удаленном репозитории…</string>
     <string name="git_pull_dialog_title">Pull</string>
     <string name="git_pull_dialog_message">Получение изменений из удаленного репозитория…</string>
     <string name="git_commit_dialog_title">Commit</string>
-<<<<<<< HEAD
     <string name="git_commit_dialog_message">Создание коммита с изменениями в локальный репозиторий…</string>
-=======
->>>>>>> 494ca91b
     <string name="git_commit_dialog_input_label">Сообщение</string>
     <string name="git_commit_dialog_selection_label">Незакоммиченные изменения</string>
     <string name="git_commit_dialog_selection_empty">Нет изменений</string>
     <string name="git_commit_dialog_checkbox_amend">Amend</string>
     <string name="git_commit_dialog_button_commit">Commit</string>
     <string name="git_push_dialog_title">Push</string>
-<<<<<<< HEAD
     <string name="git_push_dialog_message">Отправка изменений в удаленный репозиторий…</string>
-=======
->>>>>>> 494ca91b
     <string name="git_push_dialog_message_branch">Текущая ветка отсутствует в удалённом репозитории. Хотите создать новую удалённую ветку?</string>
     <string name="git_push_dialog_message_commits">Вы собираетесь отправить %1$d коммит(ов) в ветку %2$s. Продолжить?</string>
     <string name="git_push_dialog_message_empty">Нет коммитов для отправки</string>
     <string name="git_push_dialog_checkbox_force">Force</string>
     <string name="git_push_dialog_button_push">Push</string>
     <string name="git_checkout_dialog_title">Checkout</string>
-<<<<<<< HEAD
     <string name="git_checkout_dialog_message">Переключение ветки…</string>
-=======
->>>>>>> 494ca91b
     <string name="git_checkout_dialog_selection_label">Список веток</string>
     <string name="git_checkout_dialog_input_label">Имя ветки</string>
     <string name="git_checkout_dialog_input_help">Новая ветка будет основана на %1$s</string>
